--- conflicted
+++ resolved
@@ -294,6 +294,11 @@
 
     def __init__(self, rebuild_visitor):
         self.visitor = rebuild_visitor
+
+    
+    def insert_delstmt_if_necessary(self, node):
+        """insert a Delete statement node if necessary
+
     
     def insert_delstmt_if_necessary(self, node):
         """insert a Delete statement node if necessary
@@ -346,6 +351,7 @@
     #  other visit_<node> #####################################################
     
     def visit_assattr(self, node):
+        self.check_delete_node(node)
         if node.flags == 'OP_DELETE':
             self.insert_delstmt_if_necessary(node)
             node.__class__ = DelAttr
@@ -367,6 +373,7 @@
             self.visit_tuple(node)
 
     def visit_assname(self, node):
+        self.check_delete_node(node)
         if node.flags == 'OP_DELETE':
             self.insert_delstmt_if_necessary(node)
             node.__class__ = DelName
@@ -509,28 +516,6 @@
         node.value = _filter_none( node.value )
 
     def visit_slice(self, node):
-<<<<<<< HEAD
-        """visit slice : double sword situation"""
-        # /!\ Careful :
-        # if the node comes from compiler, it is actually an astng.Subscript
-        # with only 'lower' and 'upper' attributes; no 'step'.
-        # However we want its attribute 'slice' to be a astng.Slice;
-        # hence node.slice will be visited here as a node's child
-        # furthermore, some child nodes of Subscript are also Slice objects
-        #
-        # compiler.ast.Slice
-        if node.flags in ('OP_APPLY', 'OP_ASSIGN', 'OP_DELETE'):
-            self.check_delete_node(node)
-            node.__class__ = Subscript
-            node.value = node.expr
-            node.slice = Slice(node.lower, node.upper, None,
-                               node.lineno)
-            del node.expr, node.lower, node.upper
-        # should be a already handled logilab.astng._nodes_compiler.Slice
-        elif node.flags is not "astng": 
-            msg = "Strange Slice Object %s" % node
-            raise ASTNGError(msg)
-=======
         """visit slice : if it comes from compiler, we call it a Subscript;
         else it's a real astng Slice"""
         if node.__class__ is Slice:
@@ -544,9 +529,9 @@
         node.slice = Slice(node.lower, node.upper, None,
                            node.lineno)
         del node.expr, node.lower, node.upper, node.flags
->>>>>>> 3993719a
 
     def visit_subscript(self, node):
+        self.check_delete_node(node)
         node.value = node.expr
         if [n for n in node.subs if isinstance(n, Sliceobj)]:
             subs = node.subs
@@ -562,6 +547,7 @@
     def visit_tryexcept(self, node):
         # remove Stmt node
         node.body = node.body.nodes
+        # remove Stmt node
         node.handlers = [ExceptHandler(exctype, excobj, body, node)
                         for exctype, excobj, body in node.handlers]
         _init_else_node(node)
