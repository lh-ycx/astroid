# copyright 2003-2013 LOGILAB S.A. (Paris, FRANCE), all rights reserved.
# contact http://www.logilab.fr/ -- mailto:contact@logilab.fr
#
# This file is part of astroid.
#
# astroid is free software: you can redistribute it and/or modify it
# under the terms of the GNU Lesser General Public License as published by the
# Free Software Foundation, either version 2.1 of the License, or (at your
# option) any later version.
#
# astroid is distributed in the hope that it will be useful, but
# WITHOUT ANY WARRANTY; without even the implied warranty of MERCHANTABILITY or
# FITNESS FOR A PARTICULAR PURPOSE.  See the GNU Lesser General Public License
# for more details.
#
# You should have received a copy of the GNU Lesser General Public License along
# with astroid. If not, see <http://www.gnu.org/licenses/>.
"""astroid manager: avoid multiple astroid build of a same module when
possible by providing a class responsible to get astroid representation
from various source and using a cache of built modules)
"""
<<<<<<< HEAD
__docformat__ = "restructuredtext en"

import collections
=======
from __future__ import print_function

>>>>>>> d7294bd7
import imp
import os
import zipimport

from astroid import exceptions
from astroid import modutils
from astroid import transforms


def safe_repr(obj):
    try:
        return repr(obj)
    except Exception: # pylint: disable=broad-except
        return '???'


class AstroidManager(object):
    """the astroid manager, responsible to build astroid from files
     or modules.

    Use the Borg pattern.
    """

    name = 'astroid loader'
    brain = {}

    def __init__(self):
        self.__dict__ = AstroidManager.brain
        if not self.__dict__:
            # NOTE: cache entries are added by the [re]builder
            self.astroid_cache = {}
            self._mod_file_cache = {}
            self._failed_import_hooks = []
            self.always_load_extensions = False
            self.optimize_ast = False
            self.extension_package_whitelist = set()
            self._transform = transforms.TransformVisitor()

            # Export these APIs for convenience
            self.register_transform = self._transform.register_transform
            self.unregister_transform = self._transform.unregister_transform

    def visit_transforms(self, node):
        """Visit the transforms and apply them to the given *node*."""
        return self._transform.visit(node)

    def ast_from_file(self, filepath, modname=None, fallback=True, source=False):
        """given a module name, return the astroid object"""
        try:
            filepath = modutils.get_source_file(filepath, include_no_ext=True)
            source = True
        except modutils.NoSourceFile:
            pass
        if modname is None:
            try:
                modname = '.'.join(modutils.modpath_from_file(filepath))
            except ImportError:
                modname = filepath
        if modname in self.astroid_cache and self.astroid_cache[modname].file == filepath:
            return self.astroid_cache[modname]
        if source:
            from astroid.builder import AstroidBuilder
            return AstroidBuilder(self).file_build(filepath, modname)
        elif fallback and modname:
            return self.ast_from_module_name(modname)
        raise exceptions.AstroidBuildingException(
            'unable to get astroid for file %s' % filepath)

    def _build_stub_module(self, modname):
        from astroid.builder import AstroidBuilder
        return AstroidBuilder(self).string_build('', modname)

    def _can_load_extension(self, modname):
        if self.always_load_extensions:
            return True
        if modutils.is_standard_module(modname):
            return True
        parts = modname.split('.')
        return any(
            '.'.join(parts[:x]) in self.extension_package_whitelist
            for x in range(1, len(parts) + 1))

    def ast_from_module_name(self, modname, context_file=None):
        """given a module name, return the astroid object"""
        if modname in self.astroid_cache:
            return self.astroid_cache[modname]
        if modname == '__main__':
            return self._build_stub_module(modname)
        old_cwd = os.getcwd()
        if context_file:
            os.chdir(os.path.dirname(context_file))
        try:
            filepath, mp_type = self.file_from_module_name(modname, context_file)
            if mp_type == modutils.PY_ZIPMODULE:
                module = self.zip_import_data(filepath)
                if module is not None:
                    return module
            elif mp_type in (imp.C_BUILTIN, imp.C_EXTENSION):
                if mp_type == imp.C_EXTENSION and not self._can_load_extension(modname):
                    return self._build_stub_module(modname)
                try:
                    module = modutils.load_module_from_name(modname)
                except Exception as ex:
                    msg = 'Unable to load module %s (%s)' % (modname, ex)
                    raise exceptions.AstroidBuildingException(msg)
                return self.ast_from_module(module, modname)
            elif mp_type == imp.PY_COMPILED:
                msg = "Unable to load compiled module %s" % (modname,)
                raise exceptions.AstroidBuildingException(msg)
            if filepath is None:
                msg = "Unable to load module %s" % (modname,)
                raise exceptions.AstroidBuildingException(msg)
            return self.ast_from_file(filepath, modname, fallback=False)
        except exceptions.AstroidBuildingException as e:
            for hook in self._failed_import_hooks:
                try:
                    return hook(modname)
                except exceptions.AstroidBuildingException:
                    pass
            raise e
        finally:
            os.chdir(old_cwd)

    def zip_import_data(self, filepath):
        if zipimport is None:
            return None
        from astroid.builder import AstroidBuilder
        builder = AstroidBuilder(self)
        for ext in ('.zip', '.egg'):
            try:
                eggpath, resource = filepath.rsplit(ext + os.path.sep, 1)
            except ValueError:
                continue
            try:
                importer = zipimport.zipimporter(eggpath + ext)
                zmodname = resource.replace(os.path.sep, '.')
                if importer.is_package(resource):
                    zmodname = zmodname + '.__init__'
                module = builder.string_build(importer.get_source(resource),
                                              zmodname, filepath)
                return module
            except Exception: # pylint: disable=broad-except
                continue
        return None

    def file_from_module_name(self, modname, contextfile):
        try:
            value = self._mod_file_cache[(modname, contextfile)]
        except KeyError:
            try:
                value = modutils.file_info_from_modpath(
                    modname.split('.'), context_file=contextfile)
            except ImportError as ex:
                msg = 'Unable to load module %s (%s)' % (modname, ex)
                value = exceptions.AstroidBuildingException(msg)
            self._mod_file_cache[(modname, contextfile)] = value
        if isinstance(value, exceptions.AstroidBuildingException):
            raise value
        return value

    def ast_from_module(self, module, modname=None):
        """given an imported module, return the astroid object"""
        modname = modname or module.__name__
        if modname in self.astroid_cache:
            return self.astroid_cache[modname]
        try:
            # some builtin modules don't have __file__ attribute
            filepath = module.__file__
            if modutils.is_python_source(filepath):
                return self.ast_from_file(filepath, modname)
        except AttributeError:
            pass
        from astroid.builder import AstroidBuilder
        return AstroidBuilder(self).module_build(module, modname)

    def ast_from_class(self, klass, modname=None):
        """get astroid for the given class"""
        if modname is None:
            try:
                modname = klass.__module__
            except AttributeError:
                msg = 'Unable to get module for class %s' % safe_repr(klass)
                raise exceptions.AstroidBuildingException(msg)
        modastroid = self.ast_from_module_name(modname)
        return modastroid.getattr(klass.__name__)[0] # XXX

    def infer_ast_from_something(self, obj, context=None):
        """infer astroid for the given class"""
        if hasattr(obj, '__class__') and not isinstance(obj, type):
            klass = obj.__class__
        else:
            klass = obj
        try:
            modname = klass.__module__
        except AttributeError:
            msg = 'Unable to get module for %s' % safe_repr(klass)
            raise exceptions.AstroidBuildingException(msg)
        except Exception as ex:
            msg = ('Unexpected error while retrieving module for %s: %s'
                   % (safe_repr(klass), ex))
            raise exceptions.AstroidBuildingException(msg)
        try:
            name = klass.__name__
        except AttributeError:
            msg = 'Unable to get name for %s' % safe_repr(klass)
            raise exceptions.AstroidBuildingException(msg)
        except Exception as ex:
            exc = ('Unexpected error while retrieving name for %s: %s'
                   % (safe_repr(klass), ex))
            raise exceptions.AstroidBuildingException(exc)
        # take care, on living object __module__ is regularly wrong :(
        modastroid = self.ast_from_module_name(modname)
        if klass is obj:
<<<<<<< HEAD
            for  inferred in modastroid.igetattr(name, context):
                yield inferred
=======
            for infered in modastroid.igetattr(name, context):
                yield infered
>>>>>>> d7294bd7
        else:
            for inferred in modastroid.igetattr(name, context):
                yield inferred.instanciate_class()

    def register_failed_import_hook(self, hook):
        """Registers a hook to resolve imports that cannot be found otherwise.

        `hook` must be a function that accepts a single argument `modname` which
        contains the name of the module or package that could not be imported.
        If `hook` can resolve the import, must return a node of type `astroid.Module`,
        otherwise, it must raise `AstroidBuildingException`.
        """
        self._failed_import_hooks.append(hook)

    def cache_module(self, module):
        """Cache a module if no module with the same name is known yet."""
        self.astroid_cache.setdefault(module.name, module)

    def clear_cache(self, astroid_builtin=None):
        # XXX clear transforms
        self.astroid_cache.clear()
        # force bootstrap again, else we may ends up with cache inconsistency
        # between the manager and CONST_PROXY, making
        # unittest_lookup.LookupTC.test_builtin_lookup fail depending on the
        # test order
        import astroid.raw_building
        astroid.raw_building._astroid_bootstrapping(
            astroid_builtin=astroid_builtin)<|MERGE_RESOLUTION|>--- conflicted
+++ resolved
@@ -19,16 +19,11 @@
 possible by providing a class responsible to get astroid representation
 from various source and using a cache of built modules)
 """
-<<<<<<< HEAD
-__docformat__ = "restructuredtext en"
-
-import collections
-=======
 from __future__ import print_function
 
->>>>>>> d7294bd7
 import imp
 import os
+import warnings
 import zipimport
 
 from astroid import exceptions
@@ -240,13 +235,8 @@
         # take care, on living object __module__ is regularly wrong :(
         modastroid = self.ast_from_module_name(modname)
         if klass is obj:
-<<<<<<< HEAD
-            for  inferred in modastroid.igetattr(name, context):
+            for inferred in modastroid.igetattr(name, context):
                 yield inferred
-=======
-            for infered in modastroid.igetattr(name, context):
-                yield infered
->>>>>>> d7294bd7
         else:
             for inferred in modastroid.igetattr(name, context):
                 yield inferred.instanciate_class()
