--- conflicted
+++ resolved
@@ -41,23 +41,7 @@
 
 class FrozenSet(node_classes._BaseContainer):
     """class representing a FrozenSet composite node"""
-    _astroid_fields = ('elts',)
 
-<<<<<<< HEAD
-    def postinit(self, elts=None):
-        self.elts = elts
-
-    @classmethod
-    def from_constants(cls, elts=None):
-        node = cls()
-        if elts is None:
-            node.elts = []
-        else:
-            node.elts = [node_classes.const_factory(e) for e in elts]
-        return node
-
-=======
->>>>>>> cc82173e
     def pytype(self):
         return '%s.frozenset' % BUILTINS
 
