--- conflicted
+++ resolved
@@ -1,4 +1,5 @@
 """Astroid hooks for various builtins."""
+
 from functools import partial
 import sys
 from textwrap import dedent
@@ -118,17 +119,10 @@
             inferred = next(arg.infer(context=context))
         except (InferenceError, StopIteration):
             raise UseInferenceDefault()
-<<<<<<< HEAD
-        if inferred is YES:
+        if infered is util.YES:
             raise UseInferenceDefault()
         transformed = transform(inferred)
-    if not transformed or transformed is YES:
-=======
-        if infered is util.YES:
-            raise UseInferenceDefault()
-        transformed = transform(infered)
     if not transformed or transformed is util.YES:
->>>>>>> d7294bd7
         raise UseInferenceDefault()
     return transformed
 
@@ -256,19 +250,6 @@
     return empty
 
 
-<<<<<<< HEAD
-def _node_class(node):
-    klass = node.frame()
-    while klass is not None and not isinstance(klass, nodes.ClassDef):
-        if klass.parent is None:
-            klass = None
-        else:
-            klass = klass.parent.frame()
-    return klass
-
-
-=======
->>>>>>> d7294bd7
 def infer_super(node, context=None):
     """Understand super calls.
 
