--- conflicted
+++ resolved
@@ -68,10 +68,7 @@
 
 
 def proxy_alias(alias_name, node_type):
-<<<<<<< HEAD
-=======
     """Get a Proxy from the given name to the given node type."""
->>>>>>> f293a83d
     proxy = type(alias_name, (lazy_object_proxy.Proxy,),
                  {'__class__': object.__dict__['__class__'],
                   '__instancecheck__': _instancecheck})
